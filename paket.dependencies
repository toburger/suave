framework: NET45
source https://nuget.org/api/v2

nuget FSharp.Core ~> 3.1.2
<<<<<<< HEAD
=======
nuget Freya
nuget Http.fs-prerelease
nuget Nancy.Owin
nuget RazorEngine
nuget NuGet.CommandLine
nuget FsCheck = 2.0.7
nuget Fuchu.FsCheck
nuget Fuchu.PerfUtil ~> 0.6
nuget Topshelf.FSharp
nuget WebSharper.Owin
nuget WebSharper.UI.Next
nuget WebSocketSharp
>>>>>>> dba282a0
nuget openssl.redist
nuget DotLiquid
nuget RazorEngine

github haf/YoLo YoLo.fs

group Build
  source https://nuget.org/api/v2
  nuget NuGet.CommandLine

group Tests
  framework: NET45
  source https://nuget.org/api/v2
  nuget FSharp.Core ~> 3.1.2
  nuget WebSocketSharp
  nuget FsCheck = 2.1.0
  nuget Fuchu.FsCheck
  nuget Fuchu.PerfUtil
  nuget Http.fs-prerelease
  nuget FSharp.Charting

group Examples
  framework: NET45
  source https://nuget.org/api/v2
  nuget FSharp.Core ~> 4
  nuget Topshelf.FSharp
  nuget Nancy.Owin
  github haf/YoLo YoLo.fs<|MERGE_RESOLUTION|>--- conflicted
+++ resolved
@@ -2,21 +2,6 @@
 source https://nuget.org/api/v2
 
 nuget FSharp.Core ~> 3.1.2
-<<<<<<< HEAD
-=======
-nuget Freya
-nuget Http.fs-prerelease
-nuget Nancy.Owin
-nuget RazorEngine
-nuget NuGet.CommandLine
-nuget FsCheck = 2.0.7
-nuget Fuchu.FsCheck
-nuget Fuchu.PerfUtil ~> 0.6
-nuget Topshelf.FSharp
-nuget WebSharper.Owin
-nuget WebSharper.UI.Next
-nuget WebSocketSharp
->>>>>>> dba282a0
 nuget openssl.redist
 nuget DotLiquid
 nuget RazorEngine
@@ -44,4 +29,5 @@
   nuget FSharp.Core ~> 4
   nuget Topshelf.FSharp
   nuget Nancy.Owin
+  nuget Freya
   github haf/YoLo YoLo.fs